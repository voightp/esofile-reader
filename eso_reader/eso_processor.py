--- conflicted
+++ resolved
@@ -80,8 +80,6 @@
         key = "Cumulative Meter" if "Cumulative" in key else "Meter"
 
     return int(line_id), key, var, units, interval.lower()
-<<<<<<< HEAD
-=======
 
 
 def create_variable(variables, interval, key, var, units):
@@ -106,7 +104,6 @@
         variable = add_num()
 
     return variable
->>>>>>> e187cd21
 
 
 def read_header(eso_file, monitor, excl=None):
@@ -165,13 +162,6 @@
         if interval in excl:
             continue
 
-<<<<<<< HEAD
-        # Create a new item in header_dict for a given interval
-        header_dicts[interval][id_] = Variable(interval, key_nm, var_nm, units)
-
-        # Initialize output item for a given frequency
-        outputs[interval][id_] = []
-=======
         # create a new item in header_dict for a given interval
         all_variables = header_dct[interval].values()
         var = Variable(interval, key_nm, var_nm, units)
@@ -184,7 +174,6 @@
             # output item for a given frequency
             header_dct[interval][id_] = var
             outputs[interval][id_] = []
->>>>>>> e187cd21
 
     return header_dct, outputs
 
